"""
Definition of the App class and app manager.
"""

import os
import time
import weakref
from base64 import encodestring as encodebytes

from .. import event, webruntime

from ._model import Model
from ._server import current_server
from ._session import Session, get_page_for_export
from ._assetstore import assets
from . import logger


class ExporterWebSocketDummy:
    """ Object that can be used by an app inplace of the websocket to
    export apps to standalone HTML. The object tracks the commands send
    by the app, so that these can be re-played in the exported document.
    """
    close_code = None

    def __init__(self):
        self.commands = []
        self.ping_counter = 0
        # todo: make icon and title work
        #self.command('ICON %s.ico' % session.id)
        # self.command('TITLE %s' % session._runtime_kwargs.get('title',
        #                                                       'Exported flexx app'))

    def command(self, cmd):
        self.commands.append(cmd)


class App:
    """ Specification of a Flexx app.

    In the strict sense, this is a container for a Model class plus the
    args and kwargs that it is to be instantiated with.

    Arguments:
        cls (Model): the Model class (or Widget) that represents this app.
        args: positional arguments used to instantiate the class (and received
            in its ``init()`` method).
        kwargs: keyword arguments used to initialize the model's properties.
    """

    def __init__(self, cls, *args, **kwargs):
        if not isinstance(cls, type) and issubclass(type, Model):
            raise ValueError('App needs a Model class as its first argument.')
        self._cls = cls
        self.args = args
        self.kwargs = kwargs
        self._path = cls.__name__  # can be overloaded by serve()
        self._is_served = False

        # Handle good defaults
        if hasattr(cls, 'title') and self.kwargs.get('title', None) is None:
            self.kwargs['title'] = 'Flexx app - ' + cls.__name__
        if hasattr(cls, 'icon') and self.kwargs.get('icon', None) is None:
            # Set icon as base64 str; exported apps can still be standalone
            fname = os.path.abspath(os.path.join(__file__, '..', '..',
                                                    'resources', 'flexx.ico'))
            icon_str = encodebytes(open(fname, 'rb').read()).decode()
            self.kwargs['icon'] = 'data:image/ico;base64,' + icon_str

    def __call__(self, *args, **kwargs):
        a = list(self.args) + list(args)
        kw = {}
        kw.update(self.kwargs)
        kw.update(kwargs)
        return self.cls(*a, **kw)

    def __repr__(self):
        t = '<App based on class %s pre-initialized with %i args and %i kwargs>'
        return t % (self.cls.__name__, len(self.args), len(self.kwargs))

    @property
    def cls(self):
        """ The Model class that is the basis of this app.
        """
        return self._cls

    @property
    def is_served(self):
        """ Whether this app is already registered by the app manager.
        """
        return self._is_served

    @property
    def url(self):
        """ The url to acces this app. This raises an error if serve() has not
        been called yet or if Flexx' server is not yet running.
        """
        server = current_server(False)
        if not self._is_served:
            raise RuntimeError('Cannot determine app url if app is not yet "served".')
        elif not (server and server.serving):
            raise RuntimeError('Cannot determine app url if the server is not '
                               'yet running.')
        else:
            proto = server.protocol
            host, port = server.serving
<<<<<<< HEAD
            return '%s://%s:%i/%s/' % (proto, host, port, self._path)

=======
            path = self._path + '/' if self._path else ''
            return '%s://%s:%i/%s' % (proto, host, port, path)
    
>>>>>>> ad966415
    @property
    def name(self):
        """ The name of the app, i.e. the url path that this app is served at.
        """
        return self._path or '__main__'

    def serve(self, name=None):
        """ Start serving this app.

        This registers the given class with the internal app manager. The
        app can be loaded via 'http://hostname:port/app_name'.

        Arguments:
            name (str, optional): the relative URL path to serve the app on.
                If this is ``''`` (the empty string), this will be the main app.
        """
        # Note: this talks to the manager; it has nothing to do with the server
        if self._is_served:
            raise RuntimeError('This app (%s) is already served.' % self.name)
        if name is not None:
            self._path = name
        manager.register_app(self)
        self._is_served = True

    def launch(self, runtime=None, **runtime_kwargs):
        """ Launch this app as a desktop app in the given runtime.

        Arguments:
            runtime (str): the runtime to launch the application in.
                Default 'app or browser'.
            runtime_kwargs: kwargs to pass to the ``webruntime.launch`` function.
                A few names are passed to runtime kwargs if not already present
                ('title' and 'icon').

        Returns:
            app (Model): an instance of the given class.
        """
        # Create session
        if not self._is_served:
            self.serve()
        session = manager.create_session(self.name)

        # Transfer title and icon
        if runtime_kwargs.get('title', None) is None and 'title' in self.kwargs:
            runtime_kwargs['title'] = self.kwargs['title']
        if runtime_kwargs.get('icon', None) is None and 'icon' in self.kwargs:
            runtime_kwargs['icon'] = self.kwargs['icon']

        # Launch web runtime, the server will wait for the connection
        current_server()  # creates server if it did not yet exist
        url = self.url + '?session_id=%s' % session.id
        session._runtime = webruntime.launch(url, runtime=runtime, **runtime_kwargs)
        return session.app

    def export(self, filename=None, link=None, write_shared=True):
        """ Export the given Model class to an HTML document.

        Arguments:
            filename (str, optional): Path to write the HTML document to.
                If not given or None, will return the html as a string.
            link (int): whether to link assets or embed them:

                * 0: all assets are embedded.
                * 1: normal assets are embedded, remote assets remain remote.
                * 2: all assets are linked (as separate files).
                * 3: (default) normal assets are linked, remote assets remain remote.
            write_shared (bool): if True (default) will also write shared assets
                when linking to assets. This can be set to False when
                exporting multiple apps to the same location. The shared assets can
                then be exported last using ``app.assets.export(dirname)``.

        Returns:
            html (str): The resulting html. If a filename was specified
            this returns None.

        Notes:
            If the given filename ends with .hta, a Windows HTML Application is
            created.
        """

        # Prepare name, based on exported file name (instead of cls.__name__)
        if not self._is_served:
            name = os.path.basename(filename).split('.')[0]
            name = name.replace('-', '_').replace(' ', '_')
            self.serve(name)

        # Create session with id equal to the app name. This would not be strictly
        # necessary to make exports work, but it makes sure that exporting twice
        # generates the exact same thing (no randomly generated dir names).
        session = manager.create_session(self.name, self.name)

        # Make fake connection using exporter object
        exporter = ExporterWebSocketDummy()
        manager.connect_client(exporter, session.app_name, session.id)

        # Clean up again - NO keep in memory to ensure two sessions dont get same id
        # manager.disconnect_client(session)

        # Warn if this app has data and is meant to be run standalone
        if (not link) and session.get_data_names():
            logger.warn('Exporting a standalone app, but it has registered data.')

        # Get HTML - this may be good enough
        html = get_page_for_export(session, exporter.commands, link)
        if filename is None:
            return html
        elif filename.lower().endswith('.hta'):
            hta_tag = '<meta http-equiv="x-ua-compatible" content="ie=edge" />'
            html = html.replace('<head>', '<head>\n    ' + hta_tag, 1)
        elif not filename.lower().endswith(('.html', 'htm')):
            raise ValueError('Invalid extension for exporting to %r' %
                            os.path.basename(filename))

        # Save to file. If standalone, all assets will be included in the main html
        # file, if not, we need to export shared assets and session assets too.
        filename = os.path.abspath(os.path.expanduser(filename))
        if link:
            if write_shared:
                assets.export(os.path.dirname(filename))
            session._export_data(os.path.dirname(filename))
        with open(filename, 'wb') as f:
            f.write(html.encode())

        app_type = 'standalone app' if link else 'app'
        logger.info('Exported %s to %r' % (app_type, filename))


# todo: thread safety

def valid_app_name(name):
    T = 'abcdefghijklmnopqrstuvwxyzABCDEFGHIJKLMNOPQRSTUVWXYZ_0123456789'
    return name and name[0] in T[:-10] and all([c in T for c in name])


class AppManager(event.HasEvents):
    """ Manage apps, or more specifically, the session objects.

    There is one AppManager class (in ``flexx.model.manager``). It's
    purpose is to manage the application classes and instances. Intended
    for internal use.
    """

    total_sessions = 0  # Keep track how many sessesions we've served in total

    def __init__(self):
        super().__init__()
        # name -> (app, pending, connected) - lists contain Session objects
        self._appinfo = {}
        self._session_map = weakref.WeakValueDictionary()
        self._last_check_time = time.time()

    def register_app(self, app):
        """ Register an app (an object that wraps a model class plus init args).
        After registering an app (and starting the server) it is
        possible to connect to "http://address:port/app_name".
        """
        assert isinstance(app, App)
        name = app.name
        if not valid_app_name(name):
            raise ValueError('Given app does not have a valid name %r' % name)
        pending, connected = [], []
        if name in self._appinfo:
            old_app, pending, connected = self._appinfo[name]
            if app is not old_app:
                logger.warn('Re-registering app class %r' % name)
        self._appinfo[name] = app, pending, connected

    def create_default_session(self, cls=None):
        """ Create a default session for interactive use (e.g. the notebook).
        """

        if '__default__' in self._appinfo:
            raise RuntimeError('The default session can only be created once.')

        if cls is None:
            cls = Model
        if not isinstance(cls, type) and issubclass(cls, Model):
            raise TypeError('create_default_session() needs a Model subclass.')

        # Create app and register it by __default__ name
        app = App(cls)
        app.serve('__default__')  # calls register_app()

        # Create the session instance and register it
        session = Session('__default__')
        self._session_map[session.id] = session
        _, pending, connected = self._appinfo['__default__']
        pending.append(session)

        # Instantiate the model
        model_instance = app(session=session, is_app=True)
        session._set_app(model_instance)

        return session

    def get_default_session(self):
        """ Get the default session that is used for interactive use.
        Returns None unless create_default_session() was called earlier.

        When a Model class is created without a session, this method
        is called to get one (and will then fail if it's None).
        """
        x = self._appinfo.get('__default__', None)
        if x is None:
            return None
        else:
            _, pending, connected = x
            sessions = pending + connected
            if sessions:
                return sessions[-1]

    def _clear_old_pending_sessions(self):
        try:

            count = 0
            for name in self._appinfo:
                if name == '__default__':
                    continue
                _, pending, _ = self._appinfo[name]
                to_remove = [s for s in pending
                             if (time.time() - s._creation_time) > 30]
                for s in to_remove:
                    self._session_map.pop(s.id, None)
                    pending.remove(s)
                count += len(to_remove)
            if count:
                logger.warn('Cleared %i old pending sessions' % count)

        except Exception as err:
            logger.error('Error when clearing old pending sessions: %s' % str(err))

    def create_session(self, name, id=None, request=None):
        """ Create a session for the app with the given name.

        Instantiate an app and matching session object corresponding
        to the given name, and return the session. The client should
        be connected later via connect_client().
        """
        # Called by the server when a client connects, and from the
        # launch and export functions.

        if time.time() - self._last_check_time > 5:
            self._last_check_time = time.time()
            self._clear_old_pending_sessions()

        if name == '__default__':
            raise RuntimeError('There can be only one __default__ session.')
        elif name not in self._appinfo:
            raise ValueError('Can only instantiate a session with a valid app name.')

        app, pending, connected = self._appinfo[name]

        # Create the session
        session = Session(name)
        session.request = request
        session._set_cookies(request and request.cookies)
        if id is not None:
            session._id = id  # used by app.export
        self._session_map[session.id] = session
        # Instantiate the model
        # This represents the "instance" of the App object (Model class + args)
        model_instance = app(session=session, is_app=True)
        # Session and app model need each-other, thus the _set_app()
        session._set_app(model_instance)

        # Now wait for the client to connect. The client will be served
        # a page that contains the session_id. Upon connecting, the id
        # will be communicated, so it connects to the correct session.
        pending.append(session)

        logger.debug('Instantiate app client %s' % session.app_name)
        return session

    def connect_client(self, ws, name, session_id, cookies=None):
        """ Connect a client to a session that was previously created.
        """
        _, pending, connected = self._appinfo[name]

        # Search for the session with the specific id
        for session in pending:
            if session.id == session_id:
                pending.remove(session)
                break
        else:
            raise RuntimeError('Asked for session id %r, but could not find it' %
                               session_id)

        # Add app to connected, set ws
        assert session.status == Session.STATUS.PENDING
        logger.info('New session %s %s' % (name, session_id))
        session._set_cookies(cookies)
        session._set_ws(ws)
        connected.append(session)
        AppManager.total_sessions += 1
        self.connections_changed(session.app_name)
        return session  # For the ws

    def disconnect_client(self, session):
        """ Close a connection to a client.

        This is called by the websocket when the connection is closed.
        The manager will remove the session from the list of connected
        instances.
        """
        if session.app_name == '__default__':
            logger.info('Default session lost connection to client.')
            return  # The default session awaits a re-connect

        _, pending, connected = self._appinfo[session.app_name]
        try:
            connected.remove(session)
        except ValueError:
            pass
        logger.info('Session closed %s %s' %(session.app_name, session.id))
        session.close()
        self.connections_changed(session.app_name)

    def has_app_name(self, name):
        """ Returns the case-corrected name if the given name matches
        a registered appliciation (case insensitive). Returns None if the
        given name does not match any applications.
        """
        name = name.lower()
        for key in self._appinfo.keys():
            if key.lower() == name:
                return key
        else:
            return None

    def get_app_names(self):
        """ Get a list of registered application names.
        """
        return [name for name in sorted(self._appinfo.keys())]

    def get_session_by_id(self, id):
        """ Get session object by its id
        """
        return self._session_map.get(id, None)

    def get_connections(self, name):
        """ Given an app name, return the session connected objects.
        """
        _, pending, connected = self._appinfo[name]
        return list(connected)

    @event.emitter
    def connections_changed(self, name):
        """ Emits an event with the name of the app for which a
        connection is added or removed.
        """
        return {name: str(name)}


# Create global app manager object
manager = AppManager()<|MERGE_RESOLUTION|>--- conflicted
+++ resolved
@@ -104,14 +104,9 @@
         else:
             proto = server.protocol
             host, port = server.serving
-<<<<<<< HEAD
-            return '%s://%s:%i/%s/' % (proto, host, port, self._path)
-
-=======
             path = self._path + '/' if self._path else ''
             return '%s://%s:%i/%s' % (proto, host, port, path)
-    
->>>>>>> ad966415
+
     @property
     def name(self):
         """ The name of the app, i.e. the url path that this app is served at.
