"""
Serve web page and handle web sockets using Flask.
"""
# Improvements to be done in the future:
# 1) Code from MainHandler, AppHandler and WSHandler should be moved in 
#    _serverHandlers.py. Only RequestHandler and MyWebSocketHandler
# 2) manager should be overloadable from _flaskserver.py to allow MainHandler,
#    AppHandler and WSHandler to place manager tasks in the flexx app loop
# 3) The specification of the backend should be passed at run or start.
#    Not at launch or before.

import json
import time
import asyncio
import socket
import mimetypes
import threading
from urllib.parse import urlparse
from typing import Any, Dict, Union

import flask
from flask import Flask, request, current_app, url_for
from flask_sockets import Sockets

from gevent import pywsgi
from geventwebsocket.handler import WebSocketHandler

from ._app import manager
from ._session import get_page
from ._server import AbstractServer
from ._assetstore import assets
from ._clientcore import serializer
from ._flaskhelpers import register_blueprints, flexxBlueprint, flexxWS

from . import logger
from .. import config

app = Flask(__name__)
# app.debug = True


@app.route('/favicon.ico')
def favicon():
    return ''  # app.send_static_file(f'img/favicon.ico')


if app.debug:

    def has_no_empty_params(rule):
        defaults = rule.defaults if rule.defaults is not None else ()
        arguments = rule.arguments if rule.arguments is not None else ()
        return len(defaults) >= len(arguments)

    @app.route("/site-map")
    def site_map():
        links = []
        for rule in current_app.url_map.iter_rules():
            # Filter out rules we can't navigate to in a browser
            # and rules that require parameters
            if "GET" in rule.methods and has_no_empty_params(rule):
                url = url_for(rule.endpoint, **(rule.defaults or {}))
                links.append((url, rule.endpoint))
        # links is now a list of url, endpoint tuples
        html = ["<h> URLs served by this server </h>", "<ul>"]
        for link in links:
            html.append(f'<li><a href="{link[0]}">{link[1]}</a></li>')
        html.append("</ul>")
        return '\n'.join(html)


@flexxWS.route('/ws/<path:path>')
def ws_handler(ws, path):
    # WSHandler
    wshandler = WSHandler(ws)

    async def flexx_msg_handler(ws, path): 
        wshandler.open(path)
        
    future = asyncio.run_coroutine_threadsafe(
        flexx_msg_handler(ws, path), loop=manager.loop
    )
    future.result()
    while not ws.closed:
        message = ws.receive()
        if message is None: 
            break
        manager.loop.call_soon_threadsafe(wshandler.on_message, message)
    manager.loop.call_soon_threadsafe(wshandler.ws_closed)


@flexxBlueprint.route('/', defaults={'path': ''})
@flexxBlueprint.route('/<path:path>')
def flexx_handler(path):
    # if path.startswith('assets'):
    # path = f"flexx/{path}"
    # MainHandler
    return MainHandler(flask.request).run()


IMPORT_TIME = time.time()


def is_main_thread():
    """ Get whether this is the main thread. """
    return isinstance(threading.current_thread(), threading._MainThread)


class FlaskServer(AbstractServer):
    """ Flexx Server implemented in Flask.
    """

    def __init__(self, *args, **kwargs):
        global app
        self._app = app
        self._server = None
        self._serving = None  # needed for AbstractServer
        # This calls self._open and # create the loop if not specified 
        super().__init__(*args, **kwargs) 

    def _open(self, host, port, **kwargs):
        # Note: does not get called if host is False. That way we can
        # run Flexx in e.g. JLab's application.
        
        # Start server (find free port number if port not given)
        if port:
            # Turn port into int, use hashed port number if a string was given
            try:
                port = int(port)
            except ValueError:
                port = port_hash(port)
        else:
            # Try N ports in a repeatable range (easier, browser history, etc.)
            a_socket = socket.socket(socket.AF_INET, socket.SOCK_STREAM)

            prefered_port = port_hash('Flexx')
            for i in range(8):
                port = prefered_port + i
                try:
                    a_socket.bind((host, port))
                except Exception:
                    continue
                a_socket.close()
                break
            else:
                raise RuntimeError("No port found to start flask")

        # Keep flask application info
        self._serving = (host, port)

        # Remember the loop we are in for the manager
        manager.loop = self._loop
        
        # Create a thread frendly coroutine (especially for python 3.8)
        asyncio.run_coroutine_threadsafe(self._thread_switch(), self._loop)

    @staticmethod
    async def _thread_switch():
        """
        Python 3.8 is very unfrendly to thread as it does not leave any chances for 
        a Thread switch when no tasks are left to run. This function just let other
        Threads some time to run.
        """
        while True:
            time.sleep(0)
<<<<<<< HEAD
            await asyncio.sleep(1e-9) # any number above 0 will keep low CPU usage 
=======
            await asyncio.sleep(1e-9)  # any number above 0 will keep low CPU usage 
>>>>>>> 69b85b30

    def start(self):
        # Register blueprints for all apps:
        sockets = Sockets(app)
        register_blueprints(self._app, sockets)

        # Start flask application in background thread
        def RunServer():
            self._server = pywsgi.WSGIServer(
                self._serving, self._app, handler_class=WebSocketHandler
            )
            proto = self.protocol
            # This string 'Serving apps at' is our 'ready' signal and is tested for.
            logger.info('Serving apps at %s://%s:%i/' % (proto, *self._serving))
            self._server.serve_forever()

        _thread = threading.Thread(target=RunServer)
        _thread.daemon = True  # end the thread if the main thread exits
        _thread.start()
        super().start()

    def start_serverless(self):
        super().start()

    def _close(self):
        self._server.stop()

    @property
    def app(self):
        """ The Flask Application object being used."""
        return self._app

    @property
    def server(self):
        """ The Flask HttpServer object being used."""
        return self._server

    @property
    def protocol(self):
        """ Get a string representing served protocol."""
#         if self._server.ssl_options is not None:
#             return 'https'
        return 'http'


def port_hash(name):
    """ Given a string, returns a port number between 49152 and 65535

    This range (of 2**14 posibilities) is the range for dynamic and/or
    private ports (ephemeral ports) specified by iana.org. The algorithm
    is deterministic.
    """
    fac = 0xd2d84a61
    val = 0
    for c in name:
        val += (val >> 3) + (ord(c) * fac)
    val += (val >> 3) + (len(name) * fac)
    return 49152 + (val % 2 ** 14)


class RequestHandler:

    def __init__(self, request):
        self.request = request
        self.content = []
        self.values = {}
        
    def redirect(self, location):
        return flask.redirect(location)
    
    def write(self, string_or_bytes):
        self.content = string_or_bytes
    
    def send_error(self, error_no):
        return "Error", error_no
    
    def run(self):
        if self.request.method == 'GET':
            ret = self.get(request.path)
            if ret is not None:
                return ret
            else:
                return self.content, 200, self.values
    
    def get_argument(self, key, default):
        return self.request.values.get(key, default)
    
    def set_header(self, key, value):
        self.values[key] = value
        

class AppHandler(RequestHandler):
    """ Handler for http requests to get apps.
    """

    def get(self, full_path):

        logger.debug('Incoming request at %r' % full_path)

        ok_app_names = '__main__', '__default__', '__index__'
        parts = [p for p in full_path.split('/') if p]

        # Try getting regular app name
        # Note: invalid part[0] can mean its a path relative to the main app
        app_name = None
        path = '/'.join(parts)
        if parts:
            if path.lower() == 'flexx':  # reserved, redirect to other handler
                return self.redirect('/flexx/')
            if parts[0] in ok_app_names or manager.has_app_name(parts[0]):
                app_name = parts[0]
                path = '/'.join(parts[1:])

        # If it does not look like an app, it might be that the request is for
        # the main app. The main app can have sub-paths, but lets try to filter
        # out cases that might make Flexx unnecessarily instantiate an app.
        # In particular "favicon.ico" that browsers request by default (#385).
        if app_name is None:
            if len(parts) == 1 and '.' in full_path:
                return self.redirect('/flexx/data/' + full_path)
            # If we did not return ... assume this is the default app
            app_name = '__main__'

        # Try harder to produce an app
        if app_name == '__main__':
            app_name = manager.has_app_name('__main__')
        elif '/' not in full_path:
            return self.redirect('/%s/' % app_name)  # ensure slash behind name

        # Maybe the user wants an index? Otherwise error.
        if not app_name:
            if not parts:
                app_name = '__index__'
            else:
                name = parts[0] if parts else '__main__'
                self.write('No app "%s" is currently hosted.' % name)

        # We now have:
        # * app_name: name of the app, must be a valid identifier, names
        #   with underscores are reserved for special things like assets,
        #   commands, etc.
        # * path: part (possibly with slashes) after app_name
        if app_name == '__index__':
            return self._get_index(app_name, path)  # Index page
        else:
            return self._get_app(app_name, path)  # An actual app!

    def _get_index(self, app_name, path):
        if path:
            return self.redirect('/flexx/__index__')
        all_apps = ['<li><a href="%s/">%s</a></li>' % (name, name) for name in
                    manager.get_app_names()]
        the_list = '<ul>%s</ul>' % ''.join(all_apps) if all_apps else 'no apps'
        self.write('Index of available apps: ' + the_list)

    def _get_app(self, app_name, path):
        # Allow serving data/assets relative to app so that data can use
        # relative paths just like exported apps.
        if path.startswith(('flexx/data/', 'flexx/assets/')):
            return self.redirect('/' + path)

        # Get case-corrected app name if the app is known
        correct_app_name = manager.has_app_name(app_name)

        # Error or redirect if app name is not right
        if not correct_app_name:
            self.write('No app "%s" is currently hosted.' % app_name)
        if correct_app_name != app_name:
            return self.redirect('/%s/%s' % (correct_app_name, path))

        # Should we bind this app instance to a pre-created session?
        session_id = self.get_argument('session_id', '')

        if session_id:
            # If session_id matches a pending app, use that session
            session = manager.get_session_by_id(session_id)
            if session and session.status == session.STATUS.PENDING:
                self.write(get_page(session).encode())
            else:
                self.redirect('/%s/' % app_name)  # redirect for normal serve
        else:

            # Create session - websocket will connect to it via session_id
            async def run_in_flexx_loop(app_name, request):
                session = manager.create_session(app_name, request=request)
                return session

            future = asyncio.run_coroutine_threadsafe(
                run_in_flexx_loop(app_name, request=self.request), loop=manager.loop
            )
            session = future.result()
            self.write(get_page(session).encode())


class MainHandler(RequestHandler):
    """ Handler for assets, commands, etc. Basically, everything for
    which the path is clear.
    """

    def _guess_mime_type(self, fname):
        """ Set the mimetype if we can guess it from the filename.
        """
        guess = mimetypes.guess_type(fname)[0]
        if guess:
            self.set_header("Content-Type", guess)

    def get(self, full_path):

        logger.debug('Incoming request at %s' % full_path)

        # Analyze path to derive components
        # Note: invalid app name can mean its a path relative to the main app
        parts = [p for p in full_path.split('/') if p][1:]
        if not parts:
            self.write('Root url for flexx, missing selector:' + 
                       'assets, assetview, data, info or cmd')
            return
        selector = parts[0]
        path = '/'.join(parts[1:])

        if selector in ('assets', 'assetview', 'data'):
            self._get_asset(selector, path)  # JS, CSS, or data
        elif selector == 'info':
            self._get_info(selector, path)
        elif selector == 'cmd':
            self._get_cmd(selector, path)  # Execute (or ignore) command
        else:
            self.write('Invalid url path "%s".' % full_path)

    def _get_asset(self, selector, path):

        # Get session id and filename
        session_id, _, filename = path.partition('/')
        session_id = '' if session_id == 'shared' else session_id

        # Get asset provider: store or session
        asset_provider = assets
        if session_id and selector != 'data':
            self.write('Only supports shared assets, not ' % filename)
        elif session_id:
            asset_provider = manager.get_session_by_id(session_id)

        # Checks
        if asset_provider is None:
            self.write('Invalid session %r' % session_id)
        if not filename:
            self.write('Root dir for %s/%s' % (selector, path))

        if selector == 'assets':

            # If colon: request for a view of an asset at a certain line
            if '.js:' in filename or '.css:' in filename or filename[0] == ':':
                fname, where = filename.split(':')[:2]
                return self.redirect('/flexx/assetview/%s/%s#L%s' % 
                    (session_id or 'shared', fname.replace('/:', ':'), where))

            # Retrieve asset
            try:
                res = asset_provider.get_asset(filename)
            except KeyError:
                self.write('Could not load asset %r' % filename)
            else:
                self._guess_mime_type(filename)
                self.write(res.to_string())

        elif selector == 'assetview':

            # Retrieve asset
            try:
                res = asset_provider.get_asset(filename)
            except KeyError:
                self.write('Could not load asset %r' % filename)
            else:
                res = res.to_string()

            # Build HTML page
            style = ('pre {display:block; width: 100%; padding:0; margin:0;} '
                    'a {text-decoration: none; color: #000; background: #ddd;} '
                    ':target {background:#ada;} ')
            lines = ['<html><head><style>%s</style></head><body>' % style]
            for i, line in enumerate(res.splitlines()):
                table = {ord('&'): '&amp;', ord('<'): '&lt;', ord('>'): '&gt;'}
                line = line.translate(table).replace('\t', '    ')
                lines.append('<pre id="L%i"><a href="#L%i">%s</a>  %s</pre>' % 
                    (i + 1, i + 1, str(i + 1).rjust(4).replace(' ', '&nbsp'), line))
            lines.append('</body></html>')
            self.write('\n'.join(lines))

        elif selector == 'data':
            # todo: can/do we async write in case the data is large?

            # Retrieve data
            res = asset_provider.get_data(filename)
            if res is None:
                return self.send_error(404)
            else:
                self._guess_mime_type(filename)  # so that images show up
                self.write(res)

        else:
            raise RuntimeError('Invalid asset type %r' % selector)

    def _get_info(self, selector, info):
        """ Provide some rudimentary information about the server.
        Note that this is publicly accesible.
        """
        runtime = time.time() - IMPORT_TIME
        napps = len(manager.get_app_names())
        nsessions = sum([len(manager.get_connections(x))
                         for x in manager.get_app_names()])

        info = []
        info.append('Runtime: %1.1f s' % runtime)
        info.append('Number of apps: %i' % napps)
        info.append('Number of sessions: %i' % nsessions)

        info = '\n'.join(['<li>%s</li>' % i for i in info])
        self.write('<ul>' + info + '</ul>')

    def _get_cmd(self, selector, path):
        """ Allow control of the server using http, but only from localhost!
        """
        if not self.request.host.startswith('localhost:'):
            self.write('403')
            return

        if not path:
            self.write('No command given')
        elif path == 'info':
            info = dict(address=self.application._flexx_serving,
                        app_names=manager.get_app_names(),
                        nsessions=sum([len(manager.get_connections(x))
                                        for x in manager.get_app_names()]),
                        )
            self.write(json.dumps(info))
        elif path == 'stop':
            asyncio.get_event_loop().stop()
            # loop = IOLoop.current()
            # loop.add_callback(loop.stop)
            self.write("Stopping event loop.")
        else:
            self.write('unknown command %r' % path)


class MessageCounter:
    """ Simple class to count incoming messages and periodically log
    the number of messages per second.
    """

    def __init__(self):
        self._collect_interval = 0.2  # period over which to collect messages
        self._notify_interval = 3.0  # period on which to log the mps
        self._window_interval = 4.0  # size of sliding window

        self._mps = [(time.time(), 0)]  # tuples of (time, count)
        self._collect_count = 0
        self._collect_stoptime = 0

        self._stop = False
        self._notify()

    def trigger(self):
        t = time.time()
        if t < self._collect_stoptime:
            self._collect_count += 1
        else:
            self._mps.append((self._collect_stoptime, self._collect_count))
            self._collect_count = 1
            self._collect_stoptime = t + self._collect_interval

    def _notify(self):
        mintime = time.time() - self._window_interval
        self._mps = [x for x in self._mps if x[0] > mintime]
        if self._mps:
            n = sum([x[1] for x in self._mps])
            T = self._mps[-1][0] - self._mps[0][0] + self._collect_interval
        else:
            n, T = 0, self._collect_interval
        logger.debug('Websocket messages per second: %1.1f' % (n / T))

        if not self._stop:
            loop = asyncio.get_event_loop()
            loop.call_later(self._notify_interval, self._notify)

    def stop(self):
        self._stop = True


class MyWebSocketHandler():
    """
    This class is designed to mimic the tornado WebSocketHandler to
    allow glue in code from WSHandler.
    """

    class Application:
        pass

    class IOLoop:

        def __init__(self, loop):
            self._loop = loop

        def spawn_callback(self, func, *args):
            self._loop.call_soon_threadsafe(func, *args)
    
    def __init__(self, ws):
        self._ws = ws
        self.application = MyWebSocketHandler.Application()
        self.application._io_loop = MyWebSocketHandler.IOLoop(manager.loop)
        self.cookies = {}

    def write_message(
        self, message: Union[bytes, str, Dict[str, Any]], binary: bool=False
    ):
        self._ws.send(message)
        
    def close(self, code: int=None, reason: str=None) -> None:
        if not self._ws.closed:
            self._ws.close(code, reason)

    def ws_closed(self):
        self.on_close()


class WSHandler(MyWebSocketHandler):
    """ Handler for websocket.
    """

    # https://tools.ietf.org/html/rfc6455#section-7.4.1
    known_reasons = {1000: 'client done',
                     1001: 'client closed',
                     1002: 'protocol error',
                     1003: 'could not accept data',
                     }

    # --- callbacks

    def open(self, path=None):
        """ Called when a new connection is made.
        """
        if not hasattr(self, 'close_code'):  # old version of Flask?
            self.close_code, self.close_reason = None, None

        self._session = None
        self._mps_counter = MessageCounter()

        if isinstance(path, bytes):
            path = path.decode()
        self.app_name = path.strip('/')

        logger.debug('New websocket connection %s' % path)
        if manager.has_app_name(self.app_name):
            self.application._io_loop.spawn_callback(self.pinger1)
        else:
            self.close(1003, "Could not associate socket with an app.")

    # todo: @gen.coroutine?
    def on_message(self, message):
        """ Called when a new message is received from JS.

        This handles one message per event loop iteration.

        We now have a very basic protocol for receiving messages,
        we should at some point define a real formalized protocol.
        """
        self._mps_counter.trigger()

        try:
            command = serializer.decode(message)
        except Exception as err:
            err.skip_tb = 1
            logger.exception(err)

        self._pongtime = time.time()
        if self._session is None:
            if command[0] == 'HI_FLEXX':
                session_id = command[1]
                try:
                    self._session = manager.connect_client(self, self.app_name,
                                                           session_id,
                                                           cookies=self.cookies)
                except Exception as err:
                    self.close(1003, "Could not launch app: %r" % err)
                    raise
        else:
            try:
                self._session._receive_command(command)
            except Exception as err:
                err.skip_tb = 1
                logger.exception(err)

    def on_close(self):
        """ Called when the connection is closed.
        """
        self.close_code = code = self.close_code or 0
        reason = self.close_reason or self.known_reasons.get(code, '')
        logger.debug('Websocket closed: %s (%i)' % (reason, code))
        self._mps_counter.stop()
        if self._session is not None:
            manager.disconnect_client(self._session)
            self._session = None  # Allow cleaning up

    def pinger1(self):
        """ Check for timeouts. This helps remove lingering false connections.

        This uses the websocket's native ping-ping mechanism. On the
        browser side, pongs work even if JS is busy. On the Python side
        we perform a check whether we were really waiting or whether Python
        was too busy to detect the pong.
        """
        self._pongtime = time.time()
        self._pingtime = pingtime = 0

        while self.close_code is None:
            dt = config.ws_timeout

            # Ping, but don't spam
            if pingtime <= self._pongtime:
                self.ping(b'x')
                pingtime = self._pingtime = time.time()
                iters_since_ping = 0

            # yield gen.sleep(dt / 5)

            # Check pong status
            iters_since_ping += 1
            if iters_since_ping < 5:
                pass  # we might have missed the pong
            elif time.time() - self._pongtime > dt:
                # Delay is so big that connection probably dropped.
                # Note that a browser sends a pong even if JS is busy
                logger.warning('Closing connection due to lack of pong')
                self.close(1000, 'Conection timed out (no pong).')
                return

    def on_pong(self, data):
        """ Implement the ws's on_pong() method. Called when our ping
        is returned by the browser.
        """
        self._pongtime = time.time()

    # --- methods

    def write_command(self, cmd):
        assert isinstance(cmd, tuple) and len(cmd) >= 1
        bb = serializer.encode(cmd)
        try:
            self.write_message(bb, binary=True)
        except flask.Exception:  # Note: is there a more specific error we could use?
            self.close(1000, 'closed by client')

    def close(self, *args):
        super().close(*args)

    def close_this(self):
        """ Call this to close the websocket
        """
        self.close(1000, 'closed by server')

    def check_origin(self, origin):
        """ Handle cross-domain access; override default same origin policy.
        """
        # http://www.tornadoweb.org/en/stable/_modules/tornado/websocket.html
        # WebSocketHandler.check_origin

        serving_host = self.request.headers.get("Host")
        serving_hostname, _, serving_port = serving_host.partition(':')
        connecting_host = urlparse(origin).netloc
        connecting_hostname, _, connecting_port = connecting_host.partition(':')

        serving_port = serving_port or '80'
        connecting_port = connecting_port or '80'

        if serving_hostname == 'localhost':
            return True  # Safe
        elif serving_host == connecting_host:
            return True  # Passed most strict test, hooray!
        elif serving_hostname == '0.0.0.0' and serving_port == connecting_port:
            return True  # host on all addressses; best we can do is check port
        elif connecting_host in config.host_whitelist:
            return True
        else:
            logger.warning('Connection refused from %s' % origin)
            return False<|MERGE_RESOLUTION|>--- conflicted
+++ resolved
@@ -162,11 +162,7 @@
         """
         while True:
             time.sleep(0)
-<<<<<<< HEAD
-            await asyncio.sleep(1e-9) # any number above 0 will keep low CPU usage 
-=======
             await asyncio.sleep(1e-9)  # any number above 0 will keep low CPU usage 
->>>>>>> 69b85b30
 
     def start(self):
         # Register blueprints for all apps:
