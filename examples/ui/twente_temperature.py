# flake8: noqa
"""
Examample data-viz app. It shows real temperature data from the region
where I live. The data are monthly average temperatures for the pas 65
years. The month can be selected with a slider. Via another slider, the
data can be smoothed so the upward trend can be made more apparent.
This app can be exported to a standalone HTML document.
"""


from flexx import app, ui, react

# Raw data obtained from 
# http://www.knmi.nl/klimatologie/maandgegevens/datafiles/mndgeg_290_tg.txt

raw_data = """
Deze gegevens mogen vrij worden gebruikt mits de volgende bronvermelding wordt gegeven:
KONINKLIJK NEDERLANDS METEOROLOGISCH INSTITUUT (KNMI)

These data can be used freely provided that the following source is acknowledged:
ROYAL NETHERLANDS METEOROLOGICAL INSTITUTE

MAAND- en JAARGEMIDDELDE TEMPERATUREN (0.1 graden Celsius)
MONTHLY AND YEARLY MEAN TEMPERATURES (0.1 degrees Celsius)

STN = stationsnummer / WMO-number = 06... (235=De Kooy,240=Schiphol,260=De Bilt,270=Leeuwarden,280=Eelde,
      290=Twenthe,310=Vlissingen,344=Rotterdam,370=Eindhoven,380=Maastricht)


STN,YYYY,   JAN,   FEB,   MAR,   APR,   MAY,   JUN,   JUL,   AUG,   SEP,   OCT,   NOV,   DEC,  YEAR

290,1951,    35,    35,    34,    74,   120,   154,   169,   171,   155,    85,    82,    44,    97
290,1952,    19,    20,    43,   107,   129,   149,   172,   173,   111,    80,    23,    10,    86
290,1953,    11,    15,    47,    91,   133,   162,   170,   167,   140,   115,    71,    48,    98
290,1954,   -11,   -10,    57,    65,   128,   156,   142,   160,   138,   116,    65,    51,    88
290,1955,    -1,    -5,    16,    82,   100,   146,   179,   181,   146,    92,    58,    42,    86
290,1956,    17,   -71,    50,    50,   127,   130,   166,   140,   146,    94,    46,    49,    79
290,1957,    32,    49,    80,    83,   102,   166,   176,   156,   124,   107,    60,    24,    97
290,1958,    16,    32,    15,    62,   129,   148,   168,   177,   157,   109,    54,    44,    93
290,1959,    12,     7,    72,   103,   131,   164,   192,   180,   156,   111,    52,    39,   102
290,1960,    21,    25,    55,    88,   130,   161,   153,   155,   133,   107,    73,    26,    94
290,1961,    14,    61,    71,   104,   106,   157,   152,   158,   172,   114,    45,     8,    97
290,1962,    31,    21,    14,    80,    99,   135,   145,   152,   127,   104,    39,   -14,    78
290,1963,   -63,   -38,    45,    91,   112,   158,   165,   153,   137,    91,    81,   -15,    76
290,1964,    -1,    28,    23,    91,   143,   156,   169,   161,   142,    78,    58,    20,    89
290,1965,    24,    11,    37,    76,   117,   150,   147,   152,   131,    98,    19,    38,    83
290,1966,    -3,    37,    46,    87,   135,   171,   155,   158,   134,   111,    38,    36,    92
290,1967,    32,    48,    64,    70,   128,   146,   181,   163,   141,   116,    47,    25,    97
290,1968,     7,    13,    59,    95,   106,   155,   161,   168,   142,   111,    50,    -7,    88
290,1969,    37,    -7,    13,    77,   129,   145,   175,   168,   137,   115,    60,   -25,    85
290,1970,    -4,     4,    21,    56,   125,   170,   154,   165,   136,    99,    72,    18,    85
290,1971,    22,    32,    23,    78,   138,   138,   170,   171,   125,    97,    46,    50,    91
290,1972,    -3,    34,    61,    71,   116,   137,   172,   151,   108,    82,    53,    32,    85
290,1973,    23,    23,    49,    54,   119,   160,   171,   176,   145,    83,    49,    23,    90
290,1974,    51,    42,    55,    85,   112,   143,   147,   164,   129,    64,    62,    66,    93
290,1975,    62,    27,    43,    69,   108,   147,   176,   195,   148,    77,    45,    23,    93
290,1976,    26,    19,    22,    71,   129,   173,   188,   170,   134,   107,    61,     7,    92
290,1977,    22,    45,    68,    60,   117,   143,   161,   158,   126,   114,    61,    42,    93
290,1978,    27,     2,    61,    67,   121,   145,   150,   147,   136,   110,    66,    13,    87
290,1979,   -39,   -22,    41,    73,   116,   150,   150,   151,   125,    96,    45,    46,    78
290,1980,    -8,    38,    38,    74,   115,   145,   153,   166,   146,    87,    42,    29,    85
290,1981,    16,     9,    81,    87,   138,   147,   163,   164,   148,    85,    60,   -10,    91
290,1982,     3,    23,    50,    71,   122,   161,   186,   169,   160,   112,    76,    31,    97
290,1983,    57,     0,    56,    89,   111,   159,   191,   174,   134,    94,    54,    27,    96
290,1984,    23,    14,    33,    71,   100,   129,   150,   168,   124,   109,    73,    35,    86
290,1985,   -46,   -14,    35,    81,   132,   131,   165,   150,   132,    97,    17,    52,    78
290,1986,    16,   -46,    45,    68,   137,   160,   162,   151,   105,   109,    77,    41,    85
290,1987,   -40,    17,    13,   103,    99,   137,   163,   155,   145,   104,    61,    38,    83
290,1988,    58,    42,    43,    81,   144,   145,   160,   166,   139,   104,    53,    55,    99
290,1989,    41,    48,    77,    65,   138,   159,   178,   171,   154,   122,    50,    44,   104
290,1990,    50,    73,    79,    84,   138,   151,   161,   182,   122,   119,    54,    35,   104
290,1991,    29,    -9,    83,    81,    97,   126,   188,   173,   147,    94,    50,    32,    91
290,1992,    22,    47,    64,    83,   154,   170,   182,   180,   143,    73,    74,    33,   102
290,1993,    42,    12,    51,   112,   142,   152,   157,   146,   125,    86,    15,    44,    90
290,1994,    44,     6,    70,    81,   123,   151,   213,   174,   133,    86,    87,    48,   101
290,1995,    27,    60,    46,    89,   124,   145,   200,   187,   136,   124,    55,   -16,    98
290,1996,   -16,   -10,    23,    89,   106,   151,   161,   175,   115,    99,    52,    -6,    78
290,1997,   -17,    58,    72,    70,   124,   157,   173,   201,   134,    89,    57,    41,    97
290,1998,    43,    57,    67,    90,   144,   155,   159,   160,   144,    90,    29,    35,    98
290,1999,    45,    26,    66,    97,   135,   149,   188,   172,   177,   101,    59,    41,   105
290,2000,    37,    52,    63,   102,   145,   160,   152,   169,   150,   111,    77,    46,   105
290,2001,    22,    37,    42,    79,   140,   147,   183,   183,   128,   140,    61,    21,    99
290,2002,    39,    65,    64,    89,   135,   167,   174,   186,   139,    86,    71,    16,   103
290,2003,    16,     7,    68,    93,   134,   179,   185,   193,   139,    66,    78,    33,    99
290,2004,    27,    40,    53,   103,   116,   152,   165,   188,   149,   110,    54,    27,    99
290,2005,    43,    14,    58,   102,   125,   162,   176,   157,   152,   129,    61,    33,   101
290,2006,     4,    18,    32,    85,   143,   168,   222,   159,   177,   136,    88,    62,   108
290,2007,    61,    54,    74,   125,   139,   174,   169,   168,   133,    93,    61,    31,   107
290,2008,    59,    47,    53,    83,   150,   164,   180,   173,   131,    97,    62,    18,   101
290,2009,     1,    26,    55,   125,   137,   153,   178,   182,   144,    93,    94,    17,   100
290,2010,   -17,     9,    58,    93,   100,   164,   204,   164,   126,    95,    52,   -27,    85
290,2011,    27,    36,    52,   124,   138,   162,   158,   168,   152,   106,    60,    55,   103
290,2012,    36,     1,    77,    82,   145,   145,   169,   184,   134,    96,    64,    41,    98
290,2013,    15,     9,    12,    82,   116,   154,   188,   179,   138,   118,    59,    55,    94
290,2014,    48,    64,    81,   118,   127,   157,   195,   157,   153,   132,    80,    41,   113
"""

def parse_data(raw_data):
    years, data = [], [[] for i in range(13)]
    for line in raw_data.splitlines():
        if line.startswith('290'):
            parts = [int(i.strip()) for i in line.split(',')]
            years.append(parts[1])
            for i in range(13):
                data[i].append(parts[i+2]/10.0)
    return years, data

years, data = parse_data(raw_data)


@app.serve
class Twente(ui.Widget):
    
    def init(self):
        
        with ui.HBox():
            ui.Widget(flex=1)
            with ui.VBox(flex=0):
                with ui.GroupWidget(title='Plot options'):
                    with ui.VBox():
                        self.month_label = ui.Label(text='Month')
                        self.month = ui.Slider(max=12, step=1)
                        self.smoothing_label = ui.Label(text='Smoothing')
                        self.smoothing = ui.Slider(max=20, step=2)
                ui.Widget(flex=1)
            with ui.VBox(flex=4):
                self.plot = ui.PlotWidget(flex=1,
                                          xdata=years, yrange=(-5, 20),
                                          title='Average monthly temperature',
<<<<<<< HEAD
                                          xlabel='year', ylabel=u'temperature (°C)')
                ui.Widget(flex=1)
=======
                                          xlabel='year', ylabel='temperature (°C)')
                ui.Widget(flex=0, style='height:30px')
>>>>>>> d8e9689a
            ui.Widget(flex=1)

    class JS:
        
        data = data
        months = ['Jan', 'Feb', 'Mar', 'Apr', 'May', 'Jun', 'Jul', 
                  'Aug', 'Sep', 'Oct', 'Nov', 'Dec', 'total']
        
        @react.connect('month.value', 'smoothing.value')
        def _update_plot(self, month, smoothing):
            self.month_label.text('Month (%s)' % self.months[month])
            self.smoothing_label.text('Smoothing (%i)' % smoothing)
            
            yy1 = self.data[month]
            yy2 = []
            
            sm2 = int(smoothing / 2)
            for i in range(len(yy1)):
                val = 0
                n = 0
                for j in range(max(0, i-sm2), min(len(yy1), i+sm2+1)):
                    val += yy1[j]
                    n += 1
                if n == 0:
                    yy2.append(yy1[i])
                else:
                    yy2.append(val / n)
            
            self.plot.ydata(yy2)

if __name__ == '__main__':
    m = app.launch(Twente, runtime='browser', title='Temperature 1951 - 2014',
                   size=(900, 400))
    m.style('background:#eee;')  # more desktop-like
    app.run()<|MERGE_RESOLUTION|>--- conflicted
+++ resolved
@@ -127,13 +127,8 @@
                 self.plot = ui.PlotWidget(flex=1,
                                           xdata=years, yrange=(-5, 20),
                                           title='Average monthly temperature',
-<<<<<<< HEAD
                                           xlabel='year', ylabel=u'temperature (°C)')
-                ui.Widget(flex=1)
-=======
-                                          xlabel='year', ylabel='temperature (°C)')
                 ui.Widget(flex=0, style='height:30px')
->>>>>>> d8e9689a
             ui.Widget(flex=1)
 
     class JS:
